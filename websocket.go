--- conflicted
+++ resolved
@@ -4,11 +4,8 @@
 	"crypto/tls"
 	"errors"
 	"fmt"
-<<<<<<< HEAD
 	"net"
 	"net/http"
-=======
->>>>>>> a8e7cbce
 	"sync"
 	"time"
 
@@ -28,15 +25,10 @@
 	sendMsgs    chan Message
 	messages    chan Message
 	payloadType int
-<<<<<<< HEAD
-	closed      bool
-	sendMutex   sync.Mutex
-=======
 	mutex       sync.Mutex
 	inSending   chan struct{}
 	closing     chan struct{}
 	*ConnectionConfig
->>>>>>> a8e7cbce
 }
 
 func NewWebsocketPeer(serialization Serialization, url string, tlscfg *tls.Config, dial DialFunc) (Peer, error) {
@@ -91,12 +83,6 @@
 		log.Println(ErrWSIsClosed.Error())
 		return ErrWSIsClosed
 	}
-<<<<<<< HEAD
-	ep.sendMutex.Lock()
-	defer ep.sendMutex.Unlock()
-	return ep.conn.WriteMessage(ep.payloadType, b)
-=======
->>>>>>> a8e7cbce
 }
 
 func (ep *websocketPeer) Receive() <-chan Message {
@@ -178,24 +164,16 @@
 		// TODO: do something different based on binary/text frames
 		ep.updateReadDeadline()
 		if msgType, b, err := ep.conn.ReadMessage(); err != nil {
-<<<<<<< HEAD
-			if ep.closed {
+			if ep.isClosed() {
 				log.Debugf("peer connection closed")
 			} else {
 				host, _, _ := net.SplitHostPort(ep.conn.RemoteAddr().String())
 				log.WithFields(logrus.Fields{
 					"remote_addr": host,
 				}).Warning("error reading from peer")
-				ep.conn.Close()
-=======
-			if ep.isClosed() {
-				log.Println("peer connection closed")
-			} else {
-				log.Println("error reading from peer:", err)
 				if !websocket.IsCloseError(err) {
 					ep.conn.Close()
 				}
->>>>>>> a8e7cbce
 			}
 			log.Println("Closing channel")
 			close(ep.messages)
