--- conflicted
+++ resolved
@@ -3,29 +3,19 @@
 import (
 	"crypto/tls"
 	"fmt"
-<<<<<<< HEAD
 	"net/http"
-=======
 	"time"
->>>>>>> 679b151e
 
 	"github.com/gorilla/websocket"
 )
 
 type websocketPeer struct {
-<<<<<<< HEAD
 	conn         *websocket.Conn
 	serializer   Serializer
 	messages     chan Message
 	disconnected chan bool
 	payloadType  int
-=======
-	conn        *websocket.Conn
-	serializer  Serializer
-	messages    chan Message
-	payloadType int
-	closed      bool
->>>>>>> 679b151e
+	closed       bool
 }
 
 // NewWebsocketPeer connects to the websocket server at the specified url.
@@ -135,7 +125,7 @@
 	closeMsg := websocket.FormatCloseMessage(websocket.CloseNormalClosure, "goodbye")
 	err := ep.conn.WriteControl(websocket.CloseMessage, closeMsg, time.Now().Add(5*time.Second))
 	if err != nil {
-		log.Println("error sending close message:", err)
+		log.Info("error sending close message:", err)
 	}
 	ep.closed = true
 	return ep.conn.Close()
@@ -147,9 +137,9 @@
 		// TODO: do something different based on binary/text frames
 		if msgType, b, err := ep.conn.ReadMessage(); err != nil {
 			if ep.closed {
-				log.Println("peer connection closed")
+				log.Info("peer connection closed")
 			} else {
-				log.Println("error reading from peer:", err)
+				log.Info("error reading from peer:", err)
 				ep.conn.Close()
 			}
 			close(ep.messages)
@@ -161,7 +151,7 @@
 		} else {
 			msg, err := ep.serializer.Deserialize(b)
 			if err != nil {
-				log.Println("error deserializing peer message:", err)
+				log.Info("error deserializing peer message:", err)
 				// TODO: handle error
 			} else {
 				ep.messages <- msg
