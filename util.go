package turnpike

import (
	"math/rand"
	"time"
)

const (
	// --- Interactions ---

	// Peer provided an incorrect URI for any URI-based attribute of WAMP message,
	// such as realm, topic or procedure.
	ErrInvalidUri = URI("wamp.error.invalid_uri")

	// A Dealer could not perform a call, since no procedure is currently
	// registered under the given URI.
	ErrNoSuchProcedure = URI("wamp.error.no_such_procedure")

	// A procedure could not be registered, since a procedure with the given URI
	// is already registered.
	ErrProcedureAlreadyExists = URI("wamp.error.procedure_already_exists")

	// A Dealer could not perform an unregister, since the given registration is
	// not active.
	ErrNoSuchRegistration = URI("wamp.error.no_such_registration")

	// A Broker could not perform an unsubscribe, since the given subscription is
	// not active.
	ErrNoSuchSubscription = URI("wamp.error.no_such_subscription")

	// A call failed, since the given argument types or values are not acceptable
	// to the called procedure - in which case the Callee may throw this error. Or
	// a Router performing payload validation checked the payload (args / kwargs)
	// of a call, call result, call error or publish, and the payload did not
	// conform - in which case the Router may throw this error.
	ErrInvalidArgument = URI("wamp.error.invalid_argument")

	// --- Session Close ---

	// The Peer is shutting down completely - used as a GOODBYE (or ABORT) reason.
	ErrSystemShutdown = URI("wamp.error.system_shutdown")

	// The Peer wants to leave the realm - used as a GOODBYE reason.
	ErrCloseRealm = URI("wamp.error.close_realm")

	// A Peer acknowledges ending of a session - used as a GOOBYE reply reason.
	ErrGoodbyeAndOut = URI("wamp.error.goodbye_and_out")

	// --- Authorization ---

	// A join, call, register, publish or subscribe failed, since the Peer is not
	// authorized to perform the operation.
	ErrNotAuthorized = URI("wamp.error.not_authorized")

	// A Dealer or Broker could not determine if the Peer is authorized to perform
	// a join, call, register, publish or subscribe, since the authorization
	// operation itself failed. E.g. a custom authorizer ran into an error.
	ErrAuthorizationFailed = URI("wamp.error.authorization_failed")

	// Peer wanted to join a non-existing realm (and the Router did not allow to
	// auto-create the realm)
	ErrNoSuchRealm = URI("wamp.error.no_such_realm")

	// A Peer was to be authenticated under a Role that does not (or no longer)
	// exists on the Router. For example, the Peer was successfully authenticated,
	// but the Role configured does not exists - hence there is some
	// misconfiguration in the Router.
	ErrNoSuchRole = URI("wamp.error.no_such_role")
)

const (
<<<<<<< HEAD
	maxId = 1 << 29
=======
	maxID int64 = 1 << 53
>>>>>>> 679b151e
)

func init() {
	rand.Seed(time.Now().UnixNano())
}

// NewID generates a random WAMP ID.
func NewID() ID {
	return ID(rand.Int63n(maxID))
}<|MERGE_RESOLUTION|>--- conflicted
+++ resolved
@@ -69,11 +69,7 @@
 )
 
 const (
-<<<<<<< HEAD
-	maxId = 1 << 29
-=======
-	maxID int64 = 1 << 53
->>>>>>> 679b151e
+	maxID = 1 << 29
 )
 
 func init() {
