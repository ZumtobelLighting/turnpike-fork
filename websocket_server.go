package turnpike

import (
	"fmt"
	"net"
	"net/http"
	"sync"
	"time"

	"github.com/gorilla/websocket"
	logrus "github.com/sirupsen/logrus"
)

const (
	jsonWebsocketProtocol    = "wamp.2.json"
	msgpackWebsocketProtocol = "wamp.2.msgpack"
)

type invalidPayload byte

func (e invalidPayload) Error() string {
	return fmt.Sprintf("Invalid payloadType: %d", e)
}

type protocolExists string

func (e protocolExists) Error() string {
	return "This protocol has already been registered: " + string(e)
}

type protocol struct {
	payloadType int
	serializer  Serializer
}

// ConnectionConfig is the configs of a connection.
type ConnectionConfig struct {
	MaxMsgSize   int64
	WriteTimeout time.Duration
	PingTimeout  time.Duration
	IdleTimeout  time.Duration
}

// WebsocketServer handles websocket connections.
type WebsocketServer struct {
	Router
	Upgrader *websocket.Upgrader

	protocols map[string]protocol

	// The serializer to use for text frames. Defaults to JSONSerializer.
	TextSerializer Serializer
	// The serializer to use for binary frames. Defaults to JSONSerializer.
	BinarySerializer Serializer
	ConnectionConfig

	lock sync.RWMutex
}

// NewWebsocketServer creates a new WebsocketServer from a map of realms
func NewWebsocketServer(realms map[string]*Realm) (*WebsocketServer, error) {
	r := NewDefaultRouter()
	for uri, realm := range realms {
		if err := r.RegisterRealm(URI(uri), realm); err != nil {
			return nil, err
		}
	}
	s := newWebsocketServer(r)
	return s, nil
}

// NewBasicWebsocketServer creates a new WebsocketServer with a single basic realm
func NewBasicWebsocketServer(uri string) *WebsocketServer {
	log.Infof("NewBasicWebsocketServer")
	s, _ := NewWebsocketServer(map[string]*Realm{uri: {}})
	return s
}

func newWebsocketServer(r Router) *WebsocketServer {
	s := &WebsocketServer{
		Router:    r,
		protocols: make(map[string]protocol),
		ConnectionConfig: ConnectionConfig{
			// PingTimeout: 3 * time.Minute,
			WriteTimeout: 10 * time.Second,
		},
	}
	s.Upgrader = &websocket.Upgrader{}
	s.RegisterProtocol(jsonWebsocketProtocol, websocket.TextMessage, new(JSONSerializer))
	s.RegisterProtocol(msgpackWebsocketProtocol, websocket.BinaryMessage, new(MessagePackSerializer))
	return s
}

// SetLogLevel sets the package logger's level
func (s *WebsocketServer) SetLogLevel(level logrus.Level) {
	log.Level = level
}

// RegisterProtocol registers a serializer that should be used for a given protocol string and payload type.
func (s *WebsocketServer) RegisterProtocol(proto string, payloadType int, serializer Serializer) error {
	log.Infof("RegisterProtocol: %s", proto)
	if payloadType != websocket.TextMessage && payloadType != websocket.BinaryMessage {
		return invalidPayload(payloadType)
	}
	s.lock.Lock()
	defer s.lock.Unlock()
	if _, ok := s.protocols[proto]; ok {
		return protocolExists(proto)
	}
	s.protocols[proto] = protocol{payloadType, serializer}
	s.Upgrader.Subprotocols = append(s.Upgrader.Subprotocols, proto)
	return nil
}

// GetLocalClient returns a client connected to the specified realm
func (s *WebsocketServer) GetLocalClient(realm string, details map[string]interface{}) (*Client, error) {
	peer, err := s.Router.GetLocalPeer(URI(realm), details)
	if err != nil {
		return nil, err
	}
	c := NewClient(peer)
	go c.Receive()
	return c, nil
}

// ServeHTTP handles a new HTTP connection.
func (s *WebsocketServer) ServeHTTP(w http.ResponseWriter, r *http.Request) {
	host, _, _ := net.SplitHostPort(r.RemoteAddr)
	log.WithFields(logrus.Fields{
		"remote_addr": host,
		"method":      r.Method,
		"path":        r.URL.Path,
	}).Info("WebsocketServer.ServeHTTP")
	// TODO: subprotocol?
	conn, err := s.Upgrader.Upgrade(w, r, nil)
	if err != nil {
<<<<<<< HEAD
		log.Errorf("Error upgrading to websocket connection: %s", err)
=======
		log.Error("Error upgrading to websocket connection:", err)
>>>>>>> 49cba5fc
		http.Error(w, err.Error(), http.StatusBadRequest)
		return
	}
	s.handleWebsocket(conn)
}

func (s *WebsocketServer) handleWebsocket(conn *websocket.Conn) {
	var serializer Serializer
	var payloadType int
	s.lock.RLock()
	if proto, ok := s.protocols[conn.Subprotocol()]; ok {
		s.lock.RUnlock()
		serializer = proto.serializer
		payloadType = proto.payloadType
	} else {
		s.lock.RUnlock()

		// TODO: this will not currently ever be hit because
		//       gorilla/websocket will reject the conncetion
		//       if the subprotocol isn't registered
		switch conn.Subprotocol() {
		case jsonWebsocketProtocol:
			serializer = new(JSONSerializer)
			payloadType = websocket.TextMessage
		case msgpackWebsocketProtocol:
			serializer = new(MessagePackSerializer)
			payloadType = websocket.BinaryMessage
		default:
			conn.Close()
			return
		}
	}

	peer := websocketPeer{
		conn:             conn,
		serializer:       serializer,
		sendMsgs:         make(chan Message, 16),
		messages:         make(chan Message, 100),
		payloadType:      payloadType,
		closing:          make(chan struct{}),
		ConnectionConfig: &s.ConnectionConfig,
	}
	go peer.run()

	logErr(s.Router.Accept(&peer))
}<|MERGE_RESOLUTION|>--- conflicted
+++ resolved
@@ -134,11 +134,7 @@
 	// TODO: subprotocol?
 	conn, err := s.Upgrader.Upgrade(w, r, nil)
 	if err != nil {
-<<<<<<< HEAD
-		log.Errorf("Error upgrading to websocket connection: %s", err)
-=======
 		log.Error("Error upgrading to websocket connection:", err)
->>>>>>> 49cba5fc
 		http.Error(w, err.Error(), http.StatusBadRequest)
 		return
 	}
