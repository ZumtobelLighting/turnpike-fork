--- conflicted
+++ resolved
@@ -246,15 +246,7 @@
 		switch msg := msg.(type) {
 
 		case *Event:
-<<<<<<< HEAD
-			if event, ok := c.events[msg.Subscription]; ok {
-				go event.handler(msg.Arguments, msg.ArgumentsKw)
-			} else {
-				log.Error("no handler registered for subscription:", msg.Subscription)
-			}
-=======
 			c.handleEvent(msg)
->>>>>>> 65eb3bac
 
 		case *Invocation:
 			c.handleInvocation(msg)
@@ -280,13 +272,9 @@
 			log.Error("unhandled message:", msg.MessageType(), msg)
 		}
 	}
-<<<<<<< HEAD
-	log.Info("client closed")
-=======
 
 	close(c.acts)
 	log.Println("client closed")
->>>>>>> 65eb3bac
 
 	if c.ReceiveDone != nil {
 		c.ReceiveDone <- true
@@ -340,21 +328,6 @@
 					ArgumentsKw: result.Kwargs,
 				}
 
-<<<<<<< HEAD
-			if err := c.Send(tosend); err != nil {
-				log.Error("error sending message:", err)
-			}
-		}()
-	} else {
-		log.Error("no handler registered for registration:", msg.Registration)
-		if err := c.Send(&Error{
-			Type:    INVOCATION,
-			Request: msg.Request,
-			Details: make(map[string]interface{}),
-			Error:   URI(fmt.Sprintf("no handler for registration: %v", msg.Registration)),
-		}); err != nil {
-			log.Error("error sending message:", err)
-=======
 				if result.Err != "" {
 					tosend = &Error{
 						Type:        INVOCATION,
@@ -380,7 +353,6 @@
 			}); err != nil {
 				log.Println("error sending message:", err)
 			}
->>>>>>> 65eb3bac
 		}
 		sync <- struct{}{}
 	}
@@ -399,10 +371,6 @@
 }
 
 func (c *Client) waitOnListener(id ID) (msg Message, err error) {
-<<<<<<< HEAD
-	log.Info("wait on listener: %v", id)
-	wait, ok := c.listeners[id]
-=======
 	log.Println("wait on listener:", id)
 	var (
 		sync = make(chan struct{})
@@ -414,7 +382,6 @@
 		sync <- struct{}{}
 	}
 	<-sync
->>>>>>> 65eb3bac
 	if !ok {
 		return nil, fmt.Errorf("unknown listener ID: %v", id)
 	}
