--- conflicted
+++ resolved
@@ -2,11 +2,8 @@
 
 import (
 	"sync"
-<<<<<<< HEAD
 
 	logrus "github.com/sirupsen/logrus"
-=======
->>>>>>> a8e7cbce
 )
 
 // Broker is the interface implemented by an object that handles routing EVENTS
@@ -18,11 +15,7 @@
 	Subscribe(*Session, *Subscribe)
 	// Unsubscribes from messages on a URI.
 	Unsubscribe(*Session, *Unsubscribe)
-<<<<<<< HEAD
-	// Removes all subscriptions of the subscriber.
-=======
 	// Remove all of session's subscriptions.
->>>>>>> a8e7cbce
 	RemoveSession(*Session)
 }
 
@@ -30,16 +23,11 @@
 type defaultBroker struct {
 	routes        map[URI]map[ID]*Session
 	subscriptions map[ID]URI
-<<<<<<< HEAD
-	sessions      map[*Session]map[ID]struct{}
-	lock          sync.RWMutex
-=======
 	subscribers   map[*Session][]ID
 
 	lastRequestId ID
 
 	sync.RWMutex
->>>>>>> a8e7cbce
 }
 
 // NewDefaultBroker initializes and returns a simple broker that matches URIs to
@@ -48,11 +36,7 @@
 	return &defaultBroker{
 		routes:        make(map[URI]map[ID]*Session),
 		subscriptions: make(map[ID]URI),
-<<<<<<< HEAD
-		sessions:      make(map[*Session]map[ID]struct{}),
-=======
 		subscribers:   make(map[*Session][]ID),
->>>>>>> a8e7cbce
 	}
 }
 
@@ -69,15 +53,11 @@
 //
 // If msg.Options["acknowledge"] == true, the publisher receives a Published event
 // after the message has been sent to all subscribers.
-<<<<<<< HEAD
-func (br *defaultBroker) Publish(pub *Session, msg *Publish) {
-=======
 func (br *defaultBroker) Publish(sess *Session, msg *Publish) {
 	br.RLock()
 	defer br.RUnlock()
 
 	pub := sess.Peer
->>>>>>> a8e7cbce
 	pubID := NewID()
 	evtTemplate := Event{
 		Publication: pubID,
@@ -91,10 +71,6 @@
 		excludePublisher = exclude
 	}
 
-<<<<<<< HEAD
-	br.lock.RLock()
-=======
->>>>>>> a8e7cbce
 	for id, sub := range br.routes[msg.Topic] {
 		// don't send event to publisher
 		if sub == pub && excludePublisher {
@@ -104,14 +80,10 @@
 		// shallow-copy the template
 		event := evtTemplate
 		event.Subscription = id
-<<<<<<< HEAD
-		sub.Send(&event)
-=======
 		// don't send event to publisher
 		if sub != pub || !excludePublisher {
 			go sub.Send(&event)
 		}
->>>>>>> a8e7cbce
 	}
 	br.lock.RUnlock()
 
@@ -122,26 +94,6 @@
 }
 
 // Subscribe subscribes the client to the given topic.
-<<<<<<< HEAD
-func (br *defaultBroker) Subscribe(sub *Session, msg *Subscribe) {
-	id := NewID()
-
-	br.lock.Lock()
-	r, ok := br.routes[msg.Topic]
-	if !ok {
-		r = make(map[ID]*Session)
-		br.routes[msg.Topic] = r
-	}
-	r[id] = sub
-
-	s, ok := br.sessions[sub]
-	if !ok {
-		s = make(map[ID]struct{})
-		br.sessions[sub] = s
-	}
-	s[id] = struct{}{}
-
-=======
 func (br *defaultBroker) Subscribe(sess *Session, msg *Subscribe) {
 	br.Lock()
 	defer br.Unlock()
@@ -151,7 +103,6 @@
 	}
 	id := br.nextRequestId()
 	br.routes[msg.Topic][id] = sess.Peer
->>>>>>> a8e7cbce
 	br.subscriptions[id] = msg.Topic
 	br.lock.Unlock()
 
@@ -166,13 +117,6 @@
 	go sess.Peer.Send(&Subscribed{Request: msg.Request, Subscription: id})
 }
 
-<<<<<<< HEAD
-func (br *defaultBroker) Unsubscribe(sub *Session, msg *Unsubscribe) {
-	br.lock.Lock()
-	topic, ok := br.subscriptions[msg.Subscription]
-	if !ok {
-		br.lock.Unlock()
-=======
 func (br *defaultBroker) RemoveSession(sess *Session) {
 	log.Printf("broker remove peer %p", sess)
 	br.Lock()
@@ -188,22 +132,16 @@
 	defer br.Unlock()
 
 	if !br.unsubscribe(sess, msg.Subscription) {
->>>>>>> a8e7cbce
 		err := &Error{
 			Type:    msg.MessageType(),
 			Request: msg.Request,
 			Error:   ErrNoSuchSubscription,
 		}
-<<<<<<< HEAD
-		sub.Send(err)
+		go sess.Peer.Send(err)
 		log.WithFields(logrus.Fields{
 			"error":        err,
 			"subscription": msg.Subscription,
 		}).Error("Unsubscribe error: no such subscription")
-=======
-		go sess.Peer.Send(err)
-		log.Printf("Error unsubscribing: no such subscription %v", msg.Subscription)
->>>>>>> a8e7cbce
 		return
 	}
 
@@ -220,20 +158,14 @@
 
 	// clean up routes
 	if r, ok := br.routes[topic]; !ok {
-<<<<<<< HEAD
 		log.WithFields(logrus.Fields{
 			"topic": topic,
 		}).Error("Unsubscribe error: unable to find routes for topic")
-	} else if _, ok := r[msg.Subscription]; !ok {
+	} else if _, ok := r[id]; !ok {
 		log.WithFields(logrus.Fields{
 			"topic":        topic,
 			"subscription": msg.Subscription,
 		}).Error("Unsubscribe error: route does not exist for subscription")
-=======
-		log.Printf("Error unsubscribing: unable to find routes for %s topic", topic)
-	} else if _, ok := r[id]; !ok {
-		log.Printf("Error unsubscribing: %s route does not exist for %v subscription", topic, id)
->>>>>>> a8e7cbce
 	} else {
 		delete(r, id)
 		if len(r) == 0 {
@@ -241,26 +173,20 @@
 		}
 	}
 
-<<<<<<< HEAD
-	// clean up sender's subscription
-	if s, ok := br.sessions[sub]; !ok {
-		log.WithFields(logrus.Fields{
-			"sub": sub,
-		}).Error("Error unsubscribing: unable to find sender's subscriptions")
-	} else if _, ok := s[msg.Subscription]; !ok {
-		log.WithFields(logrus.Fields{
-			"sub":          sub,
-			"subscription": msg.Subscription,
-		}).Error("Error unsubscribing: sender does not contain subscription")
+	// subscribers
+	ids := br.subscribers[sess][:0]
+	for _, id := range br.subscribers[sess] {
+		if id != id {
+			ids = append(ids, id)
+		}
+	}
+	if len(ids) == 0 {
+		delete(br.subscribers, sess)
 	} else {
-		delete(s, msg.Subscription)
-		if len(s) == 0 {
-			delete(br.sessions, sub)
-		}
-	}
-	br.lock.Unlock()
-
-	sub.Send(&Unsubscribed{Request: msg.Request})
+		br.subscribers[sess] = ids
+	}
+
+	return true
 }
 
 func (br *defaultBroker) RemoveSession(sub *Session) {
@@ -285,20 +211,4 @@
 		}
 	}
 	delete(br.sessions, sub)
-=======
-	// subscribers
-	ids := br.subscribers[sess][:0]
-	for _, id := range br.subscribers[sess] {
-		if id != id {
-			ids = append(ids, id)
-		}
-	}
-	if len(ids) == 0 {
-		delete(br.subscribers, sess)
-	} else {
-		br.subscribers[sess] = ids
-	}
-
-	return true
->>>>>>> a8e7cbce
 }