package turnpike

import (
	"fmt"
	"sync"
	"time"

	logrus "github.com/sirupsen/logrus"
	cmap "github.com/streamrail/concurrent-map"
)

const (
	defaultAuthTimeout = 2 * time.Minute
)

// A Realm is a WAMP routing and administrative domain.
//
// Clients that have connected to a WAMP router are joined to a realm and all
// message delivery is handled by the realm.
type Realm struct {
	_                string
	URI              URI
	Broker           Broker
	Dealer           Dealer
	Authorizer       Authorizer
	Interceptor      Interceptor
	CRAuthenticators map[string]CRAuthenticator
	Authenticators   map[string]Authenticator
	// DefaultAuth      func(details map[string]interface{}) (map[string]interface{}, error)
	AuthTimeout time.Duration
	clients     cmap.ConcurrentMap
	localClient *localClient

	lock sync.RWMutex
}

type localClient struct {
	*Client
	sync.Mutex
}

func (r *Realm) getPeer(details map[string]interface{}) (Peer, error) {
	peerA, peerB := localPipe()
	sess := &Session{Peer: peerA, Id: NewID(), Details: details, kill: make(chan URI, 1)}
	if details == nil {
		details = make(map[string]interface{})
	}
	go func() {
		r.handleSession(sess)
		sess.Close()
	}()
	log.WithField("session_id", sess.Id).Info("established internal session")
	return peerB, nil
}

// Close disconnects all clients after sending a goodbye message
func (r *Realm) Close() {
	iter := r.clients.Iter()
	for client := range iter {
		sess, isSession := client.Val.(*Session)
		if !isSession {
			continue
		}
		sess.kill <- ErrSystemShutdown
	}
}

func (r *Realm) init() {
	r.lock.Lock()
	defer r.lock.Unlock()

	r.clients = cmap.New()

	if r.localClient == nil {
		p, _ := r.getPeer(nil)
		client := NewClient(p)
		r.localClient = new(localClient)
		r.localClient.Client = client
	}

	if r.Broker == nil {
		r.Broker = NewDefaultBroker()
	}
	if r.Dealer == nil {
		r.Dealer = NewDefaultDealer()
	}
	if r.Authorizer == nil {
		r.Authorizer = NewDefaultAuthorizer()
	}
	if r.Interceptor == nil {
		r.Interceptor = NewDefaultInterceptor()
	}
	if r.AuthTimeout == 0 {
		r.AuthTimeout = defaultAuthTimeout
	}
}

func (l *localClient) onJoin(details map[string]interface{}) {
	l.Publish("wamp.session.on_join", nil, []interface{}{details}, nil)
}

func (l *localClient) onLeave(session ID) {
	l.Publish("wamp.session.on_leave", nil, []interface{}{session}, nil)
}

func (r *Realm) doOne(c <-chan Message, sess *Session) bool {
	r.lock.RLock()
	defer r.lock.RUnlock()

	var msg Message
	var open bool
	select {
	case msg, open = <-c:
		if !open {
			log.WithField("session_id", sess.Id).Error("lost session")
			return false
		}
	case reason := <-sess.kill:
		logErr(sess.Send(&Goodbye{Reason: reason, Details: make(map[string]interface{})}))
		log.Printf("kill session %s: %v", sess, reason)
		// TODO: wait for client Goodbye?
		return false
	}

	redactedMsg := redactMessage(msg)

	log.WithFields(logrus.Fields{
		"session_id":   sess.Id,
		"message_type": msg.MessageType().String(),
		"message":      redactedMsg,
	}).Debug("new message")

	if isAuthz, err := r.Authorizer.Authorize(sess, msg); !isAuthz {
		errMsg := &Error{Type: msg.MessageType()}
		if err != nil {
			errMsg.Error = ErrAuthorizationFailed
			log.WithFields(logrus.Fields{
				"session_id":   sess.Id,
				"message_type": msg.MessageType().String(),
				"message":      redactedMsg,
				"err":          err,
			}).Error("authorization failed")
		} else {
			errMsg.Error = ErrNotAuthorized
			log.WithFields(logrus.Fields{
				"session_id":   sess.Id,
				"message_type": msg.MessageType().String(),
				"message":      redactedMsg,
				"err":          err,
			}).Error("UNAUTHORIZED")
		}
		logErr(sess.Send(errMsg))
		return true
	}

	r.Interceptor.Intercept(sess, &msg)

	switch msg := msg.(type) {
	case *Goodbye:
		logErr(sess.Send(&Goodbye{Reason: ErrGoodbyeAndOut, Details: make(map[string]interface{})}))
		log.WithFields(logrus.Fields{
			"session_id": sess.Id,
			"reason":     msg.Reason,
		}).Warning("leaving")
		return false

	// Broker messages
	case *Publish:
		r.Broker.Publish(sess, msg)
	case *Subscribe:
		r.Broker.Subscribe(sess, msg)
	case *Unsubscribe:
		r.Broker.Unsubscribe(sess, msg)

	// Dealer messages
	case *Register:
		r.Dealer.Register(sess, msg)
	case *Unregister:
		r.Dealer.Unregister(sess, msg)
	case *Call:
		r.Dealer.Call(sess, msg)
	case *Yield:
		r.Dealer.Yield(sess, msg)

	// Error messages
	case *Error:
		if msg.Type == INVOCATION {
			// the only type of ERROR message the router should receive
			r.Dealer.Error(sess, msg)
		} else {
			log.Infof("invalid ERROR message received: %v", msg)
		}

	default:
<<<<<<< HEAD
		log.Warningf("Unhandled message: %d", msg.MessageType())
=======
		log.Warning("Unhandled message:", msg.MessageType())
>>>>>>> 49cba5fc
	}
	return true
}

func redactMessage(msg Message) Message {
	switch msg := msg.(type) {
	case *Call:
		var redacted Call
		redacted.Request = msg.Request
		redacted.Arguments = append(redacted.Arguments, msg.Arguments...)
		redacted.ArgumentsKw = make(map[string]interface{})
		for k, v := range msg.ArgumentsKw {
			if k == "token" {
				v = "redacted"
			}
			redacted.ArgumentsKw[k] = v
		}
		redacted.Options = make(map[string]interface{})
		for k, v := range msg.Options {
			redacted.Options[k] = v
		}
		return &redacted
	}
	return msg
}

func (r *Realm) handleSession(sess *Session) {
	r.lock.RLock()
	r.clients.Set(fmt.Sprintf("%d", sess.Id), sess)
	r.localClient.onJoin(sess.Details)
	r.lock.RUnlock()

	defer func() {
		r.lock.RLock()
		defer r.lock.RUnlock()

		r.clients.Remove(fmt.Sprintf("%d", sess.Id))
		r.Broker.RemoveSession(sess)
		r.Dealer.RemoveSession(sess)
		r.localClient.onLeave(sess.Id)
	}()
	c := sess.Receive()
	// TODO: what happens if the realm is closed?

	for r.doOne(c, sess) {
	}
}

func (r *Realm) handleAuth(client Peer, details map[string]interface{}) (*Welcome, error) {
	msg, err := r.authenticate(details)
	if err != nil {
		return nil, err
	}
	// we should never get anything besides WELCOME and CHALLENGE
	if msg.MessageType() == WELCOME {
		return msg.(*Welcome), nil
	}
	// Challenge response
	challenge := msg.(*Challenge)
	if err := client.Send(challenge); err != nil {
		return nil, err
	}

	msg, err = GetMessageTimeout(client, r.AuthTimeout)
	if err != nil {
		return nil, err
	}
	log.Printf("%s: %+v", msg.MessageType(), msg)
	if authenticate, ok := msg.(*Authenticate); !ok {
		return nil, fmt.Errorf("unexpected %s message received", msg.MessageType())
	} else {
		return r.checkResponse(challenge, authenticate)
	}
}

// Authenticate either authenticates a client or returns a challenge message if
// challenge/response authentication is to be used.
func (r *Realm) authenticate(details map[string]interface{}) (Message, error) {
	log.Println("details:", details)
	if len(r.Authenticators) == 0 && len(r.CRAuthenticators) == 0 {
		return &Welcome{}, nil
	}
	// TODO: this might not always be a []interface{}. Using the JSON unmarshaller it will be,
	// but we may have serializations that preserve more of the original type.
	// For now, the tests just explicitly send a []interface{}
	_authmethods, ok := details["authmethods"].([]interface{})
	if !ok {
		return nil, fmt.Errorf("No authentication supplied")
	}
	authmethods := []string{}
	for _, method := range _authmethods {
		if m, ok := method.(string); ok {
			authmethods = append(authmethods, m)
		} else {
			log.Printf("invalid authmethod value: %v", method)
		}
	}
	for _, method := range authmethods {
		if auth, ok := r.CRAuthenticators[method]; ok {
			if challenge, err := auth.Challenge(details); err != nil {
				return nil, err
			} else {
				return &Challenge{AuthMethod: method, Extra: challenge}, nil
			}
		}
		if auth, ok := r.Authenticators[method]; ok {
			if authDetails, err := auth.Authenticate(details); err != nil {
				return nil, err
			} else {
				return &Welcome{Details: addAuthMethod(authDetails, method)}, nil
			}
		}
	}
	// TODO: check default auth (special '*' auth?)
	return nil, fmt.Errorf("could not authenticate with any method")
}

// checkResponse determines whether the response to the challenge is sufficient to gain access to the Realm.
func (r *Realm) checkResponse(chal *Challenge, auth *Authenticate) (*Welcome, error) {
	authenticator, ok := r.CRAuthenticators[chal.AuthMethod]
	if !ok {
		return nil, fmt.Errorf("authentication method has been removed")
	}
	if details, err := authenticator.Authenticate(chal.Extra, auth.Signature); err != nil {
		return nil, err
	} else {
		return &Welcome{Details: addAuthMethod(details, chal.AuthMethod)}, nil
	}
}

func addAuthMethod(details map[string]interface{}, method string) map[string]interface{} {
	if details == nil {
		details = make(map[string]interface{})
	}
	details["authmethod"] = method
	return details
}

// r := Realm{
// 	Authenticators: map[string]gowamp.Authenticator{
// 		"wampcra": gowamp.NewCRAAuthenticatorFactoryFactory(mySecret),
// 		"ticket": gowamp.NewTicketAuthenticator(myTicket),
// 		"asdfasdf": myAsdfAuthenticator,
// 	},
// 	BasicAuthenticators: map[string]turnpike.BasicAuthenticator{
// 		"anonymous": nil,
// 	},
// }<|MERGE_RESOLUTION|>--- conflicted
+++ resolved
@@ -192,11 +192,7 @@
 		}
 
 	default:
-<<<<<<< HEAD
-		log.Warningf("Unhandled message: %d", msg.MessageType())
-=======
 		log.Warning("Unhandled message:", msg.MessageType())
->>>>>>> 49cba5fc
 	}
 	return true
 }
