--- conflicted
+++ resolved
@@ -88,72 +88,10 @@
 	}
 	realm.init()
 	r.realms[uri] = realm
-	log.Println("registered realm:", uri)
+	log.Info("registered realm:", uri)
 	return nil
 }
 
-<<<<<<< HEAD
-func (r *defaultRouter) handleSession(sess Session, realmURI URI) {
-	defer sess.Close()
-
-	c := sess.Receive()
-	// TODO: what happens if the realm is closed?
-	realm := r.realms[realmURI]
-
-	for {
-		var msg Message
-		var open bool
-		select {
-		case msg, open = <-c:
-			if !open {
-				log.Error("lost session:", sess.Id)
-				return
-			}
-		case reason := <-sess.kill:
-			sess.Send(&Goodbye{Reason: reason, Details: make(map[string]interface{})})
-			log.Error("kill session:", sess.Id)
-			// TODO: wait for client Goodbye?
-			return
-		case _ = <-sess.Disconnected():
-			log.Info("Disconnecting session:", sess.Id)
-			// TODO: remove disconnected session from realm's broker lists
-			realm.Dealer.Disconnect(sess.Peer)
-			return
-		}
-
-		log.Info("%d %s %+v", sess.Id, msg.MessageType().String(), msg)
-
-		switch msg := msg.(type) {
-		case *Goodbye:
-			sess.Send(&Goodbye{Reason: WAMP_ERROR_GOODBYE_AND_OUT, Details: make(map[string]interface{})})
-			return
-
-		// Broker messages
-		case *Publish:
-			realm.Broker.Publish(sess.Peer, msg)
-		case *Subscribe:
-			realm.Broker.Subscribe(sess.Peer, msg)
-		case *Unsubscribe:
-			realm.Broker.Unsubscribe(sess.Peer, msg)
-
-		// Dealer messages
-		case *Register:
-			realm.Dealer.Register(sess.Peer, msg)
-		case *Unregister:
-			realm.Dealer.Unregister(sess.Peer, msg)
-		case *Call:
-			realm.Dealer.Call(sess.Peer, msg)
-		case *Yield:
-			realm.Dealer.Yield(sess.Peer, msg)
-
-		default:
-			log.Error("Unhandled message:", msg.MessageType())
-		}
-	}
-}
-
-=======
->>>>>>> 679b151e
 func (r *defaultRouter) Accept(client Peer) error {
 	if r.closing {
 		logErr(client.Send(&Abort{Reason: ErrSystemShutdown}))
@@ -165,62 +103,8 @@
 	if err != nil {
 		return err
 	}
-	log.Printf("%s: %+v", msg.MessageType(), msg)
+	log.Info("%s: %+v", msg.MessageType(), msg)
 
-<<<<<<< HEAD
-	select {
-	case <-time.After(5 * time.Second):
-		client.Close()
-		return fmt.Errorf("Timeout on receiving messages")
-	case msg, open := <-c:
-		if !open {
-			client.Close()
-			return fmt.Errorf("No messages received")
-		}
-		if hello, ok := msg.(*Hello); !ok {
-			if err := client.Send(&Abort{Reason: WAMP_ERROR_NOT_AUTHORIZED}); err != nil {
-				return err
-			}
-			return client.Close()
-		} else if realm, ok := r.realms[hello.Realm]; !ok {
-			// TODO: handle invalid realm more gracefully
-			if err := client.Send(&Abort{Reason: WAMP_ERROR_NO_SUCH_REALM}); err != nil {
-				return err
-			}
-			return client.Close()
-		} else if welcome, err := r.authenticate(client, realm, hello.Details); err != nil {
-			abort := &Abort{
-				Reason:  WAMP_ERROR_AUTHORIZATION_FAILED,
-				Details: map[string]interface{}{"error": err.Error()},
-			}
-			if err := client.Send(abort); err != nil {
-				return err
-			}
-			return client.Close()
-		} else {
-			id := NewID()
-			welcome.Id = id
-
-			if welcome.Details == nil {
-				welcome.Details = make(map[string]interface{})
-			}
-			// add default details to welcome message
-			for k, v := range defaultWelcomeDetails {
-				// TODO: check if key already set
-				welcome.Details[k] = v
-			}
-			if err := client.Send(welcome); err != nil {
-				return err
-			}
-			log.Info("Established session:", id)
-
-			sess := Session{Peer: client, Id: id, kill: make(chan URI, 1)}
-			r.clients[hello.Realm] = append(r.clients[hello.Realm], sess)
-			for _, callback := range r.sessionOpenCallbacks {
-				go callback(uint(sess.Id), string(hello.Realm))
-			}
-			go r.handleSession(sess, hello.Realm)
-=======
 	hello, ok := msg.(*Hello)
 	if !ok {
 		logErr(client.Send(&Abort{Reason: URI("wamp.error.protocol_violation")}))
@@ -240,7 +124,6 @@
 		abort := &Abort{
 			Reason:  ErrAuthorizationFailed, // TODO: should this be AuthenticationFailed?
 			Details: map[string]interface{}{"error": err.Error()},
->>>>>>> 679b151e
 		}
 		logErr(client.Send(abort))
 		logErr(client.Close())
@@ -261,7 +144,7 @@
 	if err := client.Send(welcome); err != nil {
 		return err
 	}
-	log.Println("Established session:", welcome.Id)
+	log.Info("Established session:", welcome.Id)
 
 	// session details
 	welcome.Details["session"] = welcome.Id
