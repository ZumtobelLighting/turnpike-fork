package turnpike

import (
	"sync"
<<<<<<< HEAD

	logrus "github.com/sirupsen/logrus"
=======
>>>>>>> a8e7cbce
)

// A Dealer routes and manages RPC calls to callees.
type Dealer interface {
	// Register a procedure on an endpoint
	Register(*Session, *Register)
	// Unregister a procedure on an endpoint
	Unregister(*Session, *Unregister)
	// Call a procedure on an endpoint
	Call(*Session, *Call)
	// Return the result of a procedure call
	Yield(*Session, *Yield)
	// Handle an ERROR message from an invocation
	Error(*Session, *Error)
	// Remove a callee's registrations
	RemoveSession(*Session)
}

type remoteProcedure struct {
<<<<<<< HEAD
	Endpoint  *Session
	Procedure URI
=======
	Endpoint     *Session
	Procedure    URI
	Registration ID
}

type rpcRequest struct {
	caller    *Session
	requestId ID
>>>>>>> a8e7cbce
}

type defaultDealer struct {
	// map registration IDs to procedures
	procedures map[URI]remoteProcedure
	// map procedure URIs to registration IDs
	// TODO: this will eventually need to be `map[URI][]ID` to support
	// multiple callees for the same procedure
<<<<<<< HEAD
	registrations map[URI]ID
	// keep track of call IDs so we can send the response to the caller
	calls map[ID]*Session
	// link the invocation ID to the call ID
	invocations map[ID]ID
	// keep track of callee's registrations
	callees map[*Session]map[ID]bool
	// protect maps from concurrent access
	lock sync.Mutex
=======
	registrations map[ID]URI

	// link the invocation ID to the call ID
	invocations map[*Session]map[ID]rpcRequest
	// callees map[*Session]map[ID]bool

	// single lock for all invocations; could use RWLock, but in most (all?) cases we want a write lock
	// TODO: add the lock per session
	invocationLock sync.Mutex

	sync.RWMutex
>>>>>>> a8e7cbce
}

// NewDefaultDealer returns the default turnpike dealer implementation
func NewDefaultDealer() Dealer {
	return &defaultDealer{
<<<<<<< HEAD
		procedures:    make(map[ID]remoteProcedure),
		registrations: make(map[URI]ID),
		calls:         make(map[ID]*Session),
		invocations:   make(map[ID]ID),
		callees:       make(map[*Session]map[ID]bool),
	}
}

func (d *defaultDealer) Register(callee *Session, msg *Register) {
	reg := NewID()
	d.lock.Lock()
	if _, ok := d.registrations[msg.Procedure]; ok {
		d.lock.Unlock()
		e := &Error{
=======
		procedures:    make(map[URI]remoteProcedure),
		registrations: make(map[ID]URI),
		invocations:   make(map[*Session]map[ID]rpcRequest),
	}
}

func (d *defaultDealer) Register(sess *Session, msg *Register) {
	d.Lock()
	defer d.Unlock()

	if id, ok := d.procedures[msg.Procedure]; ok {
		log.Println("error: procedure already exists:", msg.Procedure, id)
		sess.Peer.Send(&Error{
>>>>>>> a8e7cbce
			Type:    msg.MessageType(),
			Request: msg.Request,
			Details: make(map[string]interface{}),
			Error:   ErrProcedureAlreadyExists,
		}
		callee.Send(e)
		log.WithFields(logrus.Fields{
			"request_id":   msg.Request,
			"message_type": msg.MessageType().String(),
			"error":        e,
		}).Info("procedure already exists")

		return
	}
<<<<<<< HEAD
	d.procedures[reg] = remoteProcedure{callee, msg.Procedure}
	d.registrations[msg.Procedure] = reg
	d.addCalleeRegistration(callee, reg)
	d.lock.Unlock()

	log.Infof("registered procedure %v [%v]", reg, msg.Procedure)
	callee.Send(&Registered{
=======

	registrationId := NewID()
	d.procedures[msg.Procedure] = remoteProcedure{sess, msg.Procedure, registrationId}
	d.registrations[registrationId] = msg.Procedure

	// d.addCalleeRegistration(sess, reg)
	log.Printf("registered procedure %v [%v]", registrationId, msg.Procedure)
	sess.Peer.Send(&Registered{
>>>>>>> a8e7cbce
		Request:      msg.Request,
		Registration: registrationId,
	})
}

<<<<<<< HEAD
func (d *defaultDealer) Unregister(callee *Session, msg *Unregister) {
	d.lock.Lock()
	if procedure, ok := d.procedures[msg.Registration]; !ok {
		d.lock.Unlock()
		// the registration doesn't exist
		log.Errorf("error: no such registration:", msg.Registration)
		callee.Send(&Error{
=======
func (d *defaultDealer) Unregister(sess *Session, msg *Unregister) {
	d.Lock()
	defer d.Unlock()

	if procedure, ok := d.registrations[msg.Registration]; !ok {
		// the registration doesn't exist
		log.Println("error: no such registration:", msg.Registration)
		sess.Peer.Send(&Error{
>>>>>>> a8e7cbce
			Type:    msg.MessageType(),
			Request: msg.Request,
			Details: make(map[string]interface{}),
			Error:   ErrNoSuchRegistration,
		})
	} else {
<<<<<<< HEAD
		delete(d.registrations, procedure.Procedure)
		delete(d.procedures, msg.Registration)
		d.removeCalleeRegistration(callee, msg.Registration)
		d.lock.Unlock()
		log.Infof("unregistered procedure %v [%v]", procedure.Procedure, msg.Registration)
		callee.Send(&Unregistered{
=======
		delete(d.registrations, msg.Registration)
		delete(d.procedures, procedure)
		// d.removeCalleeRegistration(sess, msg.Registration)
		log.Printf("unregistered procedure %v [%v]", procedure, msg.Registration)
		sess.Peer.Send(&Unregistered{
>>>>>>> a8e7cbce
			Request: msg.Request,
		})
	}
}

<<<<<<< HEAD
func (d *defaultDealer) Call(caller *Session, msg *Call) {
	d.lock.Lock()
	if reg, ok := d.registrations[msg.Procedure]; !ok {
		d.lock.Unlock()
		e := &Error{
=======
func (d *defaultDealer) Call(sess *Session, msg *Call) {
	d.Lock()
	defer d.Unlock()

	d.invocationLock.Lock()
	defer d.invocationLock.Unlock()

	if rproc, ok := d.procedures[msg.Procedure]; !ok {
		sess.Peer.Send(&Error{
>>>>>>> a8e7cbce
			Type:    msg.MessageType(),
			Request: msg.Request,
			Details: make(map[string]interface{}),
			Error:   ErrNoSuchProcedure,
		}
		caller.Send(e)
		log.WithFields(logrus.Fields{
			"request_id":   msg.Request,
			"message_type": msg.MessageType().String(),
			"error":        e,
		}).Info("no such procedure")
	} else {
<<<<<<< HEAD
		if rproc, ok := d.procedures[reg]; !ok {
			// found a registration id, but doesn't match any remote procedure
			d.lock.Unlock()
			caller.Send(&Error{
				Type:    msg.MessageType(),
				Request: msg.Request,
				Details: make(map[string]interface{}),
				// TODO: what should this error be?
				Error: URI("wamp.error.internal_error"),
			})
		} else {
			// everything checks out, make the invocation request
			d.calls[msg.Request] = caller
			invocationID := NewID()
			d.invocations[invocationID] = msg.Request
			d.lock.Unlock()
			details := map[string]interface{}{}

			// Options{"disclose_me": true} -> Details{"caller": 3335656}
			if val, ok := msg.Options["disclose_me"]; ok {
				if disclose, ok := val.(bool); ok && (disclose == true) {
					details["caller"] = caller.Id
				}
			}

			// TODO deal with Details{"trustlevel": 2}
			rproc.Endpoint.Send(&Invocation{
				Request:      invocationID,
				Registration: reg,
				Details:      details,
				Arguments:    msg.Arguments,
				ArgumentsKw:  msg.ArgumentsKw,
			})
			log.WithFields(logrus.Fields{
				"request_id":    msg.Request,
				"procedure":     msg.Procedure,
				"invocation_id": invocationID,
			}).Info("dispatched")
=======
		// everything checks out, make the invocation request
		// TODO: make the Request ID specific to the caller
		// d.calls[msg.Request] = sess
		invocationID := rproc.Endpoint.NextRequestId()
		if d.invocations[rproc.Endpoint] == nil {
			d.invocations[rproc.Endpoint] = make(map[ID]rpcRequest)
>>>>>>> a8e7cbce
		}
		d.invocations[rproc.Endpoint][invocationID] = rpcRequest{sess, msg.Request}
		rproc.Endpoint.Send(&Invocation{
			Request:      invocationID,
			Registration: rproc.Registration,
			Details:      map[string]interface{}{},
			Arguments:    msg.Arguments,
			ArgumentsKw:  msg.ArgumentsKw,
		})
		log.Printf("dispatched CALL %v [%v] to callee as INVOCATION %v",
			msg.Request, msg.Procedure, invocationID,
		)
	}
}

<<<<<<< HEAD
func (d *defaultDealer) Yield(callee *Session, msg *Yield) {
	d.lock.Lock()
	if callID, ok := d.invocations[msg.Request]; !ok {
		d.lock.Unlock()
=======
func (d *defaultDealer) Yield(sess *Session, msg *Yield) {
	d.Lock()
	defer d.Unlock()

	d.invocationLock.Lock()
	defer d.invocationLock.Unlock()

	if d.invocations[sess] == nil {
		log.Println("received YIELD message from unknown session:", sess.Id)
		return
	}
	if call, ok := d.invocations[sess][msg.Request]; !ok {
>>>>>>> a8e7cbce
		// WAMP spec doesn't allow sending an error in response to a YIELD message
		log.Errorf("received YIELD message with invalid invocation request ID: %d", msg.Request)
	} else {
<<<<<<< HEAD
		delete(d.invocations, msg.Request)
		if caller, ok := d.calls[callID]; !ok {
			// found the invocation id, but doesn't match any call id
			// WAMP spec doesn't allow sending an error in response to a YIELD message
			d.lock.Unlock()
			log.Infof("received YIELD message, but unable to match it (%v) to a CALL ID", msg.Request)
		} else {
			delete(d.calls, callID)
			d.lock.Unlock()
			// return the result to the caller
			err := caller.Send(&Result{
				Request:     callID,
				Details:     map[string]interface{}{},
				Arguments:   msg.Arguments,
				ArgumentsKw: msg.ArgumentsKw,
			})
			if err != nil {
				log.Errorf("caller.Send returned an error: %s", err.Error())
			}
			log.Infof("returned YIELD %v to caller as RESULT %v", msg.Request, callID)
		}
	}
}

func (d *defaultDealer) Error(peer *Session, msg *Error) {
	d.lock.Lock()
	if callID, ok := d.invocations[msg.Request]; !ok {
		d.lock.Unlock()
		log.Infof("received ERROR (INVOCATION) message with invalid invocation request ID:", msg.Request)
	} else {
		delete(d.invocations, msg.Request)
		if caller, ok := d.calls[callID]; !ok {
			d.lock.Unlock()
			log.Infof("received ERROR (INVOCATION) message, but unable to match it (%v) to a CALL ID", msg.Request)
		} else {
			delete(d.calls, callID)
			d.lock.Unlock()
			// return an error to the caller
			caller.Send(&Error{
				Type:        CALL,
				Request:     callID,
				Error:       msg.Error,
				Details:     make(map[string]interface{}),
				Arguments:   msg.Arguments,
				ArgumentsKw: msg.ArgumentsKw,
			})
			log.Infof("returned ERROR %v to caller as ERROR %v", msg.Request, callID)
		}
	}
}

func (d *defaultDealer) RemoveSession(callee *Session) {
	d.lock.Lock()
	defer d.lock.Unlock()
	for reg := range d.callees[callee] {
		if procedure, ok := d.procedures[reg]; ok {
			delete(d.registrations, procedure.Procedure)
			delete(d.procedures, reg)
		}
		d.removeCalleeRegistration(callee, reg)
=======
		// delete old keys
		delete(d.invocations[sess], msg.Request)

		// return the result to the caller
		go call.caller.Send(&Result{
			Request:     call.requestId,
			Details:     map[string]interface{}{},
			Arguments:   msg.Arguments,
			ArgumentsKw: msg.ArgumentsKw,
		})
		log.Printf("returned YIELD %v to caller as RESULT %v", msg.Request, call.requestId)
	}

	if len(d.invocations[sess]) == 0 {
		delete(d.invocations, sess)
	}
}

func (d *defaultDealer) Error(sess *Session, msg *Error) {
	d.invocationLock.Lock()
	defer d.invocationLock.Unlock()

	if d.invocations[sess] == nil {
		log.Println("received ERROR message from unknown session:", sess.Id)
		return
	}
	if call, ok := d.invocations[sess][msg.Request]; !ok {
		log.Println("received ERROR (INVOCATION) message with invalid invocation request ID:", msg.Request)
	} else {
		delete(d.invocations[sess], msg.Request)

		// return an error to the caller
		go call.caller.Peer.Send(&Error{
			Type:        CALL,
			Request:     call.requestId,
			Error:       msg.Error,
			Details:     make(map[string]interface{}),
			Arguments:   msg.Arguments,
			ArgumentsKw: msg.ArgumentsKw,
		})
		log.Printf("returned ERROR %v to caller as ERROR %v", msg.Request, call.requestId)
>>>>>>> a8e7cbce
	}

<<<<<<< HEAD
func (d *defaultDealer) addCalleeRegistration(callee *Session, reg ID) {
	if _, ok := d.callees[callee]; !ok {
		d.callees[callee] = make(map[ID]bool)
=======
	if len(d.invocations[sess]) == 0 {
		delete(d.invocations, sess)
>>>>>>> a8e7cbce
	}
}

<<<<<<< HEAD
func (d *defaultDealer) removeCalleeRegistration(callee *Session, reg ID) {
	if _, ok := d.callees[callee]; !ok {
		return
	}
	delete(d.callees[callee], reg)
	if len(d.callees[callee]) == 0 {
		delete(d.callees, callee)
=======
func (d *defaultDealer) RemoveSession(sess *Session) {
	d.Lock()
	defer d.Unlock()

	// TODO: this is low hanging fruit for optimization
	for _, rproc := range d.procedures {
		if rproc.Endpoint == sess {
			delete(d.registrations, rproc.Registration)
			delete(d.procedures, rproc.Procedure)
		}
>>>>>>> a8e7cbce
	}
}<|MERGE_RESOLUTION|>--- conflicted
+++ resolved
@@ -2,11 +2,8 @@
 
 import (
 	"sync"
-<<<<<<< HEAD
 
 	logrus "github.com/sirupsen/logrus"
-=======
->>>>>>> a8e7cbce
 )
 
 // A Dealer routes and manages RPC calls to callees.
@@ -26,10 +23,6 @@
 }
 
 type remoteProcedure struct {
-<<<<<<< HEAD
-	Endpoint  *Session
-	Procedure URI
-=======
 	Endpoint     *Session
 	Procedure    URI
 	Registration ID
@@ -38,7 +31,6 @@
 type rpcRequest struct {
 	caller    *Session
 	requestId ID
->>>>>>> a8e7cbce
 }
 
 type defaultDealer struct {
@@ -47,17 +39,6 @@
 	// map procedure URIs to registration IDs
 	// TODO: this will eventually need to be `map[URI][]ID` to support
 	// multiple callees for the same procedure
-<<<<<<< HEAD
-	registrations map[URI]ID
-	// keep track of call IDs so we can send the response to the caller
-	calls map[ID]*Session
-	// link the invocation ID to the call ID
-	invocations map[ID]ID
-	// keep track of callee's registrations
-	callees map[*Session]map[ID]bool
-	// protect maps from concurrent access
-	lock sync.Mutex
-=======
 	registrations map[ID]URI
 
 	// link the invocation ID to the call ID
@@ -69,28 +50,11 @@
 	invocationLock sync.Mutex
 
 	sync.RWMutex
->>>>>>> a8e7cbce
 }
 
 // NewDefaultDealer returns the default turnpike dealer implementation
 func NewDefaultDealer() Dealer {
 	return &defaultDealer{
-<<<<<<< HEAD
-		procedures:    make(map[ID]remoteProcedure),
-		registrations: make(map[URI]ID),
-		calls:         make(map[ID]*Session),
-		invocations:   make(map[ID]ID),
-		callees:       make(map[*Session]map[ID]bool),
-	}
-}
-
-func (d *defaultDealer) Register(callee *Session, msg *Register) {
-	reg := NewID()
-	d.lock.Lock()
-	if _, ok := d.registrations[msg.Procedure]; ok {
-		d.lock.Unlock()
-		e := &Error{
-=======
 		procedures:    make(map[URI]remoteProcedure),
 		registrations: make(map[ID]URI),
 		invocations:   make(map[*Session]map[ID]rpcRequest),
@@ -102,15 +66,12 @@
 	defer d.Unlock()
 
 	if id, ok := d.procedures[msg.Procedure]; ok {
-		log.Println("error: procedure already exists:", msg.Procedure, id)
 		sess.Peer.Send(&Error{
->>>>>>> a8e7cbce
 			Type:    msg.MessageType(),
 			Request: msg.Request,
 			Details: make(map[string]interface{}),
 			Error:   ErrProcedureAlreadyExists,
 		}
-		callee.Send(e)
 		log.WithFields(logrus.Fields{
 			"request_id":   msg.Request,
 			"message_type": msg.MessageType().String(),
@@ -119,79 +80,46 @@
 
 		return
 	}
-<<<<<<< HEAD
-	d.procedures[reg] = remoteProcedure{callee, msg.Procedure}
-	d.registrations[msg.Procedure] = reg
-	d.addCalleeRegistration(callee, reg)
-	d.lock.Unlock()
-
-	log.Infof("registered procedure %v [%v]", reg, msg.Procedure)
-	callee.Send(&Registered{
-=======
 
 	registrationId := NewID()
 	d.procedures[msg.Procedure] = remoteProcedure{sess, msg.Procedure, registrationId}
 	d.registrations[registrationId] = msg.Procedure
 
 	// d.addCalleeRegistration(sess, reg)
-	log.Printf("registered procedure %v [%v]", registrationId, msg.Procedure)
+	log.Infof("registered procedure %v [%v]", reg, msg.Procedure)
 	sess.Peer.Send(&Registered{
->>>>>>> a8e7cbce
 		Request:      msg.Request,
 		Registration: registrationId,
 	})
 }
 
-<<<<<<< HEAD
-func (d *defaultDealer) Unregister(callee *Session, msg *Unregister) {
-	d.lock.Lock()
-	if procedure, ok := d.procedures[msg.Registration]; !ok {
-		d.lock.Unlock()
-		// the registration doesn't exist
-		log.Errorf("error: no such registration:", msg.Registration)
-		callee.Send(&Error{
-=======
 func (d *defaultDealer) Unregister(sess *Session, msg *Unregister) {
 	d.Lock()
 	defer d.Unlock()
 
 	if procedure, ok := d.registrations[msg.Registration]; !ok {
 		// the registration doesn't exist
-		log.Println("error: no such registration:", msg.Registration)
+		log.WithField("registration_id": msg.Registration).Error("error: no such registration")
 		sess.Peer.Send(&Error{
->>>>>>> a8e7cbce
 			Type:    msg.MessageType(),
 			Request: msg.Request,
 			Details: make(map[string]interface{}),
 			Error:   ErrNoSuchRegistration,
 		})
 	} else {
-<<<<<<< HEAD
-		delete(d.registrations, procedure.Procedure)
-		delete(d.procedures, msg.Registration)
-		d.removeCalleeRegistration(callee, msg.Registration)
-		d.lock.Unlock()
-		log.Infof("unregistered procedure %v [%v]", procedure.Procedure, msg.Registration)
-		callee.Send(&Unregistered{
-=======
 		delete(d.registrations, msg.Registration)
 		delete(d.procedures, procedure)
 		// d.removeCalleeRegistration(sess, msg.Registration)
-		log.Printf("unregistered procedure %v [%v]", procedure, msg.Registration)
+		log.WithFields(logrus.Fields{
+			"procedure": procedure,
+			"registration_id": msg.Registration,
+		}).Error("unregistered procedure")
 		sess.Peer.Send(&Unregistered{
->>>>>>> a8e7cbce
-			Request: msg.Request,
-		})
-	}
-}
-
-<<<<<<< HEAD
-func (d *defaultDealer) Call(caller *Session, msg *Call) {
-	d.lock.Lock()
-	if reg, ok := d.registrations[msg.Procedure]; !ok {
-		d.lock.Unlock()
-		e := &Error{
-=======
+			Request: msg.Request,
+		})
+	}
+}
+
 func (d *defaultDealer) Call(sess *Session, msg *Call) {
 	d.Lock()
 	defer d.Unlock()
@@ -201,7 +129,6 @@
 
 	if rproc, ok := d.procedures[msg.Procedure]; !ok {
 		sess.Peer.Send(&Error{
->>>>>>> a8e7cbce
 			Type:    msg.MessageType(),
 			Request: msg.Request,
 			Details: make(map[string]interface{}),
@@ -214,53 +141,12 @@
 			"error":        e,
 		}).Info("no such procedure")
 	} else {
-<<<<<<< HEAD
-		if rproc, ok := d.procedures[reg]; !ok {
-			// found a registration id, but doesn't match any remote procedure
-			d.lock.Unlock()
-			caller.Send(&Error{
-				Type:    msg.MessageType(),
-				Request: msg.Request,
-				Details: make(map[string]interface{}),
-				// TODO: what should this error be?
-				Error: URI("wamp.error.internal_error"),
-			})
-		} else {
-			// everything checks out, make the invocation request
-			d.calls[msg.Request] = caller
-			invocationID := NewID()
-			d.invocations[invocationID] = msg.Request
-			d.lock.Unlock()
-			details := map[string]interface{}{}
-
-			// Options{"disclose_me": true} -> Details{"caller": 3335656}
-			if val, ok := msg.Options["disclose_me"]; ok {
-				if disclose, ok := val.(bool); ok && (disclose == true) {
-					details["caller"] = caller.Id
-				}
-			}
-
-			// TODO deal with Details{"trustlevel": 2}
-			rproc.Endpoint.Send(&Invocation{
-				Request:      invocationID,
-				Registration: reg,
-				Details:      details,
-				Arguments:    msg.Arguments,
-				ArgumentsKw:  msg.ArgumentsKw,
-			})
-			log.WithFields(logrus.Fields{
-				"request_id":    msg.Request,
-				"procedure":     msg.Procedure,
-				"invocation_id": invocationID,
-			}).Info("dispatched")
-=======
 		// everything checks out, make the invocation request
 		// TODO: make the Request ID specific to the caller
 		// d.calls[msg.Request] = sess
 		invocationID := rproc.Endpoint.NextRequestId()
 		if d.invocations[rproc.Endpoint] == nil {
 			d.invocations[rproc.Endpoint] = make(map[ID]rpcRequest)
->>>>>>> a8e7cbce
 		}
 		d.invocations[rproc.Endpoint][invocationID] = rpcRequest{sess, msg.Request}
 		rproc.Endpoint.Send(&Invocation{
@@ -270,18 +156,14 @@
 			Arguments:    msg.Arguments,
 			ArgumentsKw:  msg.ArgumentsKw,
 		})
-		log.Printf("dispatched CALL %v [%v] to callee as INVOCATION %v",
-			msg.Request, msg.Procedure, invocationID,
-		)
-	}
-}
-
-<<<<<<< HEAD
-func (d *defaultDealer) Yield(callee *Session, msg *Yield) {
-	d.lock.Lock()
-	if callID, ok := d.invocations[msg.Request]; !ok {
-		d.lock.Unlock()
-=======
+		log.WithFields(logrus.Fields{
+			"request_id":    msg.Request,
+			"procedure":     msg.Procedure,
+			"invocation_id": invocationID,
+		}).Info("dispatched")
+		}
+}
+
 func (d *defaultDealer) Yield(sess *Session, msg *Yield) {
 	d.Lock()
 	defer d.Unlock()
@@ -290,76 +172,13 @@
 	defer d.invocationLock.Unlock()
 
 	if d.invocations[sess] == nil {
-		log.Println("received YIELD message from unknown session:", sess.Id)
-		return
+		log.WithField("session_id": sess.Id).Error("received YIELD message from unknown session")
+			return
 	}
 	if call, ok := d.invocations[sess][msg.Request]; !ok {
->>>>>>> a8e7cbce
 		// WAMP spec doesn't allow sending an error in response to a YIELD message
 		log.Errorf("received YIELD message with invalid invocation request ID: %d", msg.Request)
 	} else {
-<<<<<<< HEAD
-		delete(d.invocations, msg.Request)
-		if caller, ok := d.calls[callID]; !ok {
-			// found the invocation id, but doesn't match any call id
-			// WAMP spec doesn't allow sending an error in response to a YIELD message
-			d.lock.Unlock()
-			log.Infof("received YIELD message, but unable to match it (%v) to a CALL ID", msg.Request)
-		} else {
-			delete(d.calls, callID)
-			d.lock.Unlock()
-			// return the result to the caller
-			err := caller.Send(&Result{
-				Request:     callID,
-				Details:     map[string]interface{}{},
-				Arguments:   msg.Arguments,
-				ArgumentsKw: msg.ArgumentsKw,
-			})
-			if err != nil {
-				log.Errorf("caller.Send returned an error: %s", err.Error())
-			}
-			log.Infof("returned YIELD %v to caller as RESULT %v", msg.Request, callID)
-		}
-	}
-}
-
-func (d *defaultDealer) Error(peer *Session, msg *Error) {
-	d.lock.Lock()
-	if callID, ok := d.invocations[msg.Request]; !ok {
-		d.lock.Unlock()
-		log.Infof("received ERROR (INVOCATION) message with invalid invocation request ID:", msg.Request)
-	} else {
-		delete(d.invocations, msg.Request)
-		if caller, ok := d.calls[callID]; !ok {
-			d.lock.Unlock()
-			log.Infof("received ERROR (INVOCATION) message, but unable to match it (%v) to a CALL ID", msg.Request)
-		} else {
-			delete(d.calls, callID)
-			d.lock.Unlock()
-			// return an error to the caller
-			caller.Send(&Error{
-				Type:        CALL,
-				Request:     callID,
-				Error:       msg.Error,
-				Details:     make(map[string]interface{}),
-				Arguments:   msg.Arguments,
-				ArgumentsKw: msg.ArgumentsKw,
-			})
-			log.Infof("returned ERROR %v to caller as ERROR %v", msg.Request, callID)
-		}
-	}
-}
-
-func (d *defaultDealer) RemoveSession(callee *Session) {
-	d.lock.Lock()
-	defer d.lock.Unlock()
-	for reg := range d.callees[callee] {
-		if procedure, ok := d.procedures[reg]; ok {
-			delete(d.registrations, procedure.Procedure)
-			delete(d.procedures, reg)
-		}
-		d.removeCalleeRegistration(callee, reg)
-=======
 		// delete old keys
 		delete(d.invocations[sess], msg.Request)
 
@@ -370,7 +189,10 @@
 			Arguments:   msg.Arguments,
 			ArgumentsKw: msg.ArgumentsKw,
 		})
-		log.Printf("returned YIELD %v to caller as RESULT %v", msg.Request, call.requestId)
+		log.WithFields(logrus.Fields{
+			"yield": msg.Request,
+			"request_id": call.requestId,
+		}).Info("returned YIELD to caller")
 	}
 
 	if len(d.invocations[sess]) == 0 {
@@ -383,11 +205,14 @@
 	defer d.invocationLock.Unlock()
 
 	if d.invocations[sess] == nil {
-		log.Println("received ERROR message from unknown session:", sess.Id)
+		log.WithField("session_id", sess.Id).Error("received ERROR message from unknown session")
 		return
 	}
 	if call, ok := d.invocations[sess][msg.Request]; !ok {
-		log.Println("received ERROR (INVOCATION) message with invalid invocation request ID:", msg.Request)
+		log.WithFields(logrus.Fields{
+			"session_id": sess.Id,
+			"request_id": msg.Request,
+		}).Error("received ERROR (INVOCATION) message with invalid invocation request ID")
 	} else {
 		delete(d.invocations[sess], msg.Request)
 
@@ -400,30 +225,17 @@
 			Arguments:   msg.Arguments,
 			ArgumentsKw: msg.ArgumentsKw,
 		})
-		log.Printf("returned ERROR %v to caller as ERROR %v", msg.Request, call.requestId)
->>>>>>> a8e7cbce
-	}
-
-<<<<<<< HEAD
-func (d *defaultDealer) addCalleeRegistration(callee *Session, reg ID) {
-	if _, ok := d.callees[callee]; !ok {
-		d.callees[callee] = make(map[ID]bool)
-=======
+		log.WithFields(logrus.Fields{
+			"error": msg.Request,
+			"request_id": call.requestId,
+		}).Info("returned ERROR to caller")
+	}
+
 	if len(d.invocations[sess]) == 0 {
 		delete(d.invocations, sess)
->>>>>>> a8e7cbce
-	}
-}
-
-<<<<<<< HEAD
-func (d *defaultDealer) removeCalleeRegistration(callee *Session, reg ID) {
-	if _, ok := d.callees[callee]; !ok {
-		return
-	}
-	delete(d.callees[callee], reg)
-	if len(d.callees[callee]) == 0 {
-		delete(d.callees, callee)
-=======
+	}
+}
+
 func (d *defaultDealer) RemoveSession(sess *Session) {
 	d.Lock()
 	defer d.Unlock()
@@ -434,6 +246,5 @@
 			delete(d.registrations, rproc.Registration)
 			delete(d.procedures, rproc.Procedure)
 		}
->>>>>>> a8e7cbce
 	}
 }